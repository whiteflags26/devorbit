'use client';

<<<<<<< HEAD
import { motion } from "framer-motion";
import Link from "next/link";
import { useForm } from "react-hook-form";
import { Button } from "@/components/Button";
import { useState } from "react";
import { useRouter } from "next/navigation";
import { toast } from "react-hot-toast";
import { useAuth } from "@/lib/contexts/authContext";
import { registerUser } from "@/lib/server-apis/register-api";
=======
import { Button } from '@/components/Button';
import { useAuth } from '@/lib/contexts/authContext';
import { motion } from 'framer-motion';
import Link from 'next/link';
import { useRouter } from 'next/navigation';
import { useState } from 'react';
import { useForm } from 'react-hook-form';
import { toast } from 'react-hot-toast';
>>>>>>> 10cf2f86

interface SignUpFormData {
  first_name: string;
  last_name: string;
  email: string;
  password: string;
  retypePassword: string;
  terms: boolean;
}

export default function SignUpPage() {
  const [isLoading, setIsLoading] = useState(false);
  const router = useRouter();
  const { login } = useAuth();

  const {
    register,
    handleSubmit,
    formState: { errors },
    watch,
    reset,
  } = useForm<SignUpFormData>();

  const password = watch('password');

  const onSubmit = async (data: SignUpFormData) => {
    try {
      setIsLoading(true);

<<<<<<< HEAD
      // Register user
      await registerUser({
        first_name: data.first_name,
        last_name: data.last_name,
        email: data.email,
        password: data.password,
      });
=======
      const response = await fetch(
        `${process.env.NEXT_PUBLIC_API_URL}/api/v1/auth/register`,
        {
          method: 'POST',
          headers: {
            'Content-Type': 'application/json',
          },
          credentials: 'include', // Important for cookies
          body: JSON.stringify({
            first_name: data.first_name,
            last_name: data.last_name,
            email: data.email,
            password: data.password,
          }),
        },
      );

      const result = await response.json();

      if (!response.ok) {
        throw new Error(result.message || 'Something went wrong');
      }
>>>>>>> 10cf2f86

      // Login user after successful registration
      await login(data.email, data.password);

      // Successfully registered
      toast.success('Registration successful!');
      reset(); // Clear form
      router.push('/'); // Redirect to login page
    } catch (error: any) {
      toast.error(error.message || 'Failed to register');
    } finally {
      setIsLoading(false);
    }
  };

  return (
    <div className="min-h-screen flex flex-col relative">
      <div className="flex-grow flex items-center justify-center px-4 sm:px-6 lg:px-8 relative z-10">
        <motion.div
          initial={{ opacity: 0, y: 20 }}
          animate={{ opacity: 1, y: 0 }}
          transition={{ delay: 0.2 }}
          className="w-full max-w-md bg-white bg-opacity-90 p-8 rounded-3xl shadow-2xl"
        >
          <div className="text-center mb-6">
            <h2 className="text-3xl font-medium text-gray-900">
              Sign Up and Get Started
            </h2>
            <p className="text-sm text-gray-600 mt-2">
              Book your perfect sports field and enjoy the best experience
            </p>
          </div>

          <form onSubmit={handleSubmit(onSubmit)} className="space-y-6">
            {/* First Name Field */}
            <div>
              <label
                htmlFor="first_name"
                className="block text-sm font-medium text-gray-700"
              >
                First Name <span className="text-red-500">*</span>
              </label>
              <input
                type="text"
                id="first_name"
                {...register('first_name', {
                  required: 'First name is required',
                  minLength: { value: 2, message: 'First name is too short' },
                })}
                className="mt-1 block w-full rounded-lg border border-gray-300 px-4 py-2 shadow-sm"
                placeholder="Enter your first name"
              />
              {errors.first_name && (
                <p className="mt-1 text-sm text-red-600">
                  {errors.first_name.message}
                </p>
              )}
            </div>

            {/* Last Name Field */}
            <div>
              <label
                htmlFor="last_name"
                className="block text-sm font-medium text-gray-700"
              >
                Last Name <span className="text-red-500">*</span>
              </label>
              <input
                type="text"
                id="last_name"
                {...register('last_name', {
                  required: 'Last name is required',
                  minLength: { value: 2, message: 'Last name is too short' },
                })}
                className="mt-1 block w-full rounded-lg border border-gray-300 px-4 py-2 shadow-sm"
                placeholder="Enter your last name"
              />
              {errors.last_name && (
                <p className="mt-1 text-sm text-red-600">
                  {errors.last_name.message}
                </p>
              )}
            </div>

            {/* Email Field */}
            <div>
              <label
                htmlFor="email"
                className="block text-sm font-medium text-gray-700"
              >
                Email <span className="text-red-500">*</span>
              </label>
              <input
                type="email"
                id="email"
                {...register('email', {
                  required: 'Email is required',
                  pattern: {
                    value: /^[A-Z0-9._%+-]+@[A-Z0-9.-]+\.[A-Z]{2,}$/i,
                    message: 'Invalid email address',
                  },
                })}
                className="mt-1 block w-full rounded-lg border border-gray-300 px-4 py-2 shadow-sm"
                placeholder="Enter your email"
              />
              {errors.email && (
                <p className="mt-1 text-sm text-red-600">
                  {errors.email.message}
                </p>
              )}
            </div>

            {/* Password Field */}
            <div>
              <label
                htmlFor="password"
                className="block text-sm font-medium text-gray-700"
              >
                Password <span className="text-red-500">*</span>
              </label>
              <input
                type="password"
                id="password"
                {...register('password', {
                  required: 'Password is required',
                  minLength: {
                    value: 8,
                    message: 'Password must be at least 8 characters',
                  },
                })}
                className="mt-1 block w-full rounded-lg border border-gray-300 px-4 py-2 shadow-sm"
                placeholder="Enter your password"
              />
              {errors.password && (
                <p className="mt-1 text-sm text-red-600">
                  {errors.password.message}
                </p>
              )}
            </div>

            {/* Retype Password Field */}
            <div>
              <label
                htmlFor="retypePassword"
                className="block text-sm font-medium text-gray-700"
              >
                Re-type Password <span className="text-red-500">*</span>
              </label>
              <input
                type="password"
                id="retypePassword"
                {...register('retypePassword', {
                  required: 'Please retype your password',
                  validate: value =>
                    value === password || 'Passwords do not match',
                })}
                className="mt-1 block w-full rounded-lg border border-gray-300 px-4 py-2 shadow-sm"
                placeholder="Re-type your password"
              />
              {errors.retypePassword && (
                <p className="mt-1 text-sm text-red-600">
                  {errors.retypePassword.message}
                </p>
              )}
            </div>

            {/* Terms Checkbox */}
            <div className="flex items-start">
              <input
                type="checkbox"
                id="terms"
                {...register('terms', { required: true })}
                className="h-4 w-4 rounded border-gray-300 text-green-600 focus:ring-green-500"
              />
              <label htmlFor="terms" className="ml-2 text-sm text-gray-600">
                I agree to the{' '}
                <Link
                  href="/terms"
                  className="font-medium hover:text-green-700 underline"
                >
                  Terms & Conditions
                </Link>{' '}
                and{' '}
                <Link
                  href="/privacy"
                  className="font-medium hover:text-green-700 underline"
                >
                  Privacy Policy
                </Link>
              </label>
            </div>
            {errors.terms && (
              <p className="text-sm text-red-600 mt-1">
                Please accept the terms and conditions
              </p>
            )}

            {/* Submit Button */}
            <Button
              type="submit"
              variant="default"
              className="w-full"
              disabled={isLoading}
            >
              {isLoading ? 'Creating Account...' : 'Create Account'}
            </Button>
          </form>

          {/* Footer Link */}
          <p className="mt-6 text-center text-sm text-gray-600">
            Already have an account?{' '}
            <Link
              href="/sign-in"
              className="text-gray-600 font-medium hover:text-green-700 underline"
            >
              Sign in
            </Link>
          </p>
        </motion.div>
      </div>

      <footer className="absolute bottom-4 w-full text-center text-sm text-gray-500">
        © {new Date().getFullYear()} TurfMania. All Rights Reserved.
      </footer>
    </div>
  );
}<|MERGE_RESOLUTION|>--- conflicted
+++ resolved
@@ -1,6 +1,5 @@
 'use client';
 
-<<<<<<< HEAD
 import { motion } from "framer-motion";
 import Link from "next/link";
 import { useForm } from "react-hook-form";
@@ -10,16 +9,6 @@
 import { toast } from "react-hot-toast";
 import { useAuth } from "@/lib/contexts/authContext";
 import { registerUser } from "@/lib/server-apis/register-api";
-=======
-import { Button } from '@/components/Button';
-import { useAuth } from '@/lib/contexts/authContext';
-import { motion } from 'framer-motion';
-import Link from 'next/link';
-import { useRouter } from 'next/navigation';
-import { useState } from 'react';
-import { useForm } from 'react-hook-form';
-import { toast } from 'react-hot-toast';
->>>>>>> 10cf2f86
 
 interface SignUpFormData {
   first_name: string;
@@ -34,6 +23,7 @@
   const [isLoading, setIsLoading] = useState(false);
   const router = useRouter();
   const { login } = useAuth();
+  const { login } = useAuth();
 
   const {
     register,
@@ -49,7 +39,6 @@
     try {
       setIsLoading(true);
 
-<<<<<<< HEAD
       // Register user
       await registerUser({
         first_name: data.first_name,
@@ -57,30 +46,6 @@
         email: data.email,
         password: data.password,
       });
-=======
-      const response = await fetch(
-        `${process.env.NEXT_PUBLIC_API_URL}/api/v1/auth/register`,
-        {
-          method: 'POST',
-          headers: {
-            'Content-Type': 'application/json',
-          },
-          credentials: 'include', // Important for cookies
-          body: JSON.stringify({
-            first_name: data.first_name,
-            last_name: data.last_name,
-            email: data.email,
-            password: data.password,
-          }),
-        },
-      );
-
-      const result = await response.json();
-
-      if (!response.ok) {
-        throw new Error(result.message || 'Something went wrong');
-      }
->>>>>>> 10cf2f86
 
       // Login user after successful registration
       await login(data.email, data.password);
